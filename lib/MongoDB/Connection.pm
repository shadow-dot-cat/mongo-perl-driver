#
#  Copyright 2009 10gen, Inc.
#
#  Licensed under the Apache License, Version 2.0 (the "License");
#  you may not use this file except in compliance with the License.
#  You may obtain a copy of the License at
#
#  http://www.apache.org/licenses/LICENSE-2.0
#
#  Unless required by applicable law or agreed to in writing, software
#  distributed under the License is distributed on an "AS IS" BASIS,
#  WITHOUT WARRANTIES OR CONDITIONS OF ANY KIND, either express or implied.
#  See the License for the specific language governing permissions and
#  limitations under the License.
#

package MongoDB::Connection;

# ABSTRACT: A connection to a Mongo server

use MongoDB;
use MongoDB::Cursor;

use Any::Moose;
use Any::Moose 'Util::TypeConstraints';
use Digest::MD5;
use Tie::IxHash;
use Carp 'carp';
use boolean;


has host => (
    is       => 'ro',
    isa      => 'Str',
    required => 1,
    default  => 'mongodb://localhost:27017',
);

<<<<<<< HEAD
=======
=head2 w

I<Only supported in MongoDB server version 1.5+.>

The default number of mongod slaves to replicate a change to before reporting
success for all operations on this collection.

Defaults to 1 (just the current master).

If this is not set, a safe insert will wait for 1 machine (the master) to
ack the operation, then return that it was successful.  If the master has
slaves, the slaves may not yet have a record of the operation when success is
reported.  Thus, if the master goes down, the slaves will never get this
operation.

To prevent this, you can set C<w> to a value greater than 1.  If you set C<w> to
<N>, it means that safe operations must have succeeded on the master and C<N-1>
slaves before the client is notified that the operation succeeded.  If the
operation did not succeed or could not be replicated to C<N-1> slaves within the
timeout (see C<wtimeout> below), the safe operation will fail (croak).

Some examples of a safe insert with C<w> set to 3 and C<wtimeout> set to 100:

=over 4

=item The master inserts the document, but 100 milliseconds pass before the
slaves have a chance to replicate it.  The master returns failure and the client
croaks.

=item The master inserts the document and two or more slaves replicate the
operation within 100 milliseconds.  The safe insert returns success.

=item The master inserts the document but there is only one slave up.  The
safe insert times out and croaks.

=back

I<MongoDB server version 2.0+: "majority" and Data Center Awareness>

As of MongoDB 2.0+, the 'w' parameter can be passed strings. This can be done by passing it the string "majority" this will wait till the B<majority> of 
of the nodes in the relica set have recieved the data. For more information see: http://www.mongodb.org/display/DOCS/getLastError+Command#getLastErrorCommand-majority

This can be useful for "Data Center Awareness." In v2.0+, you can "tag" replica members. With "tagging" you can specify a new "getLastErrorMode" where you can create new
rules on how your data is replicated. To used you getLastErrorMode, you pass in the name of the mode to the 'w' parameter. For more infomation see: http://www.mongodb.org/display/DOCS/Data+Center+Awareness

=cut

>>>>>>> 13afa47a
has w => (
    is      => 'rw',
    isa     => 'Int|Str',
    default => 1,
);

has wtimeout => (
    is      => 'rw',
    isa     => 'Int',
    default => 1000,
);

has j => (
    is      => 'rw',
    isa     => 'Bool',
    default => 0
);


has port => (
    is       => 'ro',
    isa      => 'Int',
    required => 1,
    default  => 27017,
);

has left_host => (
    is       => 'ro',
    isa      => 'Str',
);

has left_port => (
    is       => 'ro',
    isa      => 'Int',
    default  => 27017,
);

has right_host => (
    is       => 'ro',
    isa      => 'Str',
);

has right_port => (
    is       => 'ro',
    isa      => 'Int',
    default  => 27017,
);

has auto_reconnect => (
    is       => 'ro',
    isa      => 'Bool',
    required => 1,
    default  => 1,
);

has auto_connect => (
    is       => 'ro',
    isa      => 'Bool',
    required => 1,
    default  => 1,
);

has timeout => (
    is       => 'ro',
    isa      => 'Int',
    required => 1,
    default  => 20000,
);

has username => (
    is       => 'rw',
    isa      => 'Str',
    required => 0,
);

has password => (
    is       => 'rw',
    isa      => 'Str',
    required => 0,
);

has db_name => (
    is       => 'rw',
    isa      => 'Str',
    required => 1,
    default  => 'admin',
);

has query_timeout => (
    is       => 'rw',
    isa      => 'Int',
    required => 1,
    default  => sub { return $MongoDB::Cursor::timeout; },
);

has max_bson_size => (
    is       => 'rw',
    isa      => 'Int',
    required => 1,
    default  => 4194304
);

has find_master => (
    is       => 'ro',
    isa      => 'Bool',
    required => 1,
    default  => 0,
);


has ssl => (
    is       => 'ro',
    isa      => 'Bool',
    required => 1,
    default  => 0,
);


# hash of servers in a set
# call connected() to determine if a connection is enabled
has _servers => (
    is       => 'rw',
    isa      => 'HashRef',
    default => sub { {} },
);

# actual connection to a server in the set
has _master => (
    is       => 'rw',
#    isa      => 'MongoDB::Connection',
    required => 0,
);

has ts => (
    is      => 'rw',
    isa     => 'Int',
    default => 0
);


sub AUTOLOAD {
    my $self = shift @_;
    our $AUTOLOAD;

    my $db = $AUTOLOAD;
    $db =~ s/.*:://;

    carp sprintf q{AUTOLOADed database method names are deprecated and will be removed in a future release. Use $conn->get_database( '%s' ) instead.}, $db;

    return $self->get_database($db);
}

sub BUILD {
    my ($self, $opts) = @_;
    eval "use ${_}" # no Any::Moose::load_class becase the namespaces already have symbols from the xs bootstrap
        for qw/MongoDB::Database MongoDB::Cursor MongoDB::OID MongoDB::Timestamp/;

    my @pairs;

    # deprecated syntax
    if (!($self->host =~ /^mongodb:\/\//)) {
        push @pairs, $self->host.":".$self->port;
    }
    # even more deprecated syntax
    elsif ($self->left_host && $self->right_host) {
        push @pairs, $self->left_host.":".$self->left_port;
        push @pairs, $self->right_host.":".$self->right_port;
    }
    # supported syntax
    else {
        my $str = substr $self->host, 10;
        @pairs =  map { $_ .= ":27017" unless $_ =~ /:/ ; $_ } split ",", $str;
    }

    # a simple single server is special-cased (so we don't recurse forever)
    if (@pairs == 1 && !$self->find_master) {
        my @hp = split ":", $pairs[0];

        $self->_init_conn($hp[0], $hp[1], $self->ssl);
        if ($self->auto_connect) {
            $self->connect;
            $self->max_bson_size($self->_get_max_bson_size);
        }
        return;
    }

    # multiple servers
    my $connected = 0;
    $opts->{find_master} = 0;
    $opts->{auto_connect} = 0;
    foreach (@pairs) {
        $opts->{host} = "mongodb://$_";

        $self->_servers->{$_} = MongoDB::Connection->new($opts);

        next unless $self->auto_connect;

        # it's okay if we can't connect, so long as someone can
        eval {
            $self->_servers->{$_}->connect;
            $self->_servers->{$_}->max_bson_size($self->_servers->{$_}->_get_max_bson_size);
        };

        # at least one connection worked
        if (!$@) {
            $connected = 1;
        }
    }

    my $master;

    if ($self->auto_connect) {

        # if we still aren't connected to anyone, give up
        if (!$connected) {
            die "couldn't connect to any servers listed: ".join(",", @pairs);
        }

        $master = $self->get_master;
        if ($master == -1) {
            die "couldn't find master";
        }
        else {
            $self->max_bson_size($master->max_bson_size);
        }
    }
    else {
        # no auto-connect so just pick one. if auto-reconnect is set then it will connect as needed
        ($master) = values %{$self->_servers};
    }

    # create a struct that just points to the master's connection
    $self->_init_conn_holder($master);
}

sub _get_max_bson_size {
    my $self = shift;
    my $buildinfo = $self->get_database('admin')->run_command({buildinfo => 1});
    if (ref($buildinfo) eq 'HASH' && exists $buildinfo->{'maxBsonObjectSize'}) {
        return $buildinfo->{'maxBsonObjectSize'};
    }
    # default: 4MB
    return 4194304;
}


sub database_names {
    my ($self) = @_;
    my $ret = $self->get_database('admin')->run_command({ listDatabases => 1 });
    if (ref($ret) eq 'HASH' && exists $ret->{databases}) {
        return map { $_->{name} } @{ $ret->{databases} };
    }
    else {
        die ($ret);
    }
}

sub get_database {
    my ($self, $database_name) = @_;
    return MongoDB::Database->new(
        _connection => $self,
        name        => $database_name,
    );
}

sub _get_a_specific_connection {
    my ($self, $host) = @_;

    if ($self->_servers->{$host}->connected) {
        return $self->_servers->{$host};
    }

    eval {
        $self->_servers->{$host}->connect;
    };

    if (!$@) {
        return $self->_servers->{$host};
    }
    return 0;
}

sub _get_any_connection {
    my ($self) = @_;

    while ((my $key, my $value) = each(%{$self->_servers})) {
        my $conn = $self->_get_a_specific_connection($key);
        if ($conn) {
            return $conn;
        }
    }

    return 0;
}


sub get_master {
    my ($self) = @_;

    # return if the connection is paired the stupid old way
    if (defined $self->left_host && defined $self->right_host) {
        return $self->_old_stupid_paired_conn;
    }

    my $conn = $self->_get_any_connection();
    # if we couldn't connect to anything, just return
    if (!$conn) {
        return -1;
    }

    # a single server or list of servers
    if (!$self->find_master) {
        $self->_master($conn);
        return $self->_master;
    }
    # auto-detect master
    else {
        my $master = $conn->get_database($self->db_name)->run_command({"ismaster" => 1});

        # check for errors
        if (ref($master) eq 'SCALAR') {
            return -1;
        }

        # if this is a replica set & we haven't renewed the host list in 1 sec
        if ($master->{'hosts'} && time() > $self->ts) {
            # update (or set) rs list
            my %opts = ( auto_connect => 0 );
            if ($self->username && $self->password) {
                $opts{username} = $self->username;
                $opts{password} = $self->password;
                $opts{db_name}  = $self->db_name;
            }
            for (@{$master->{'hosts'}}) {
                if (!$self->_servers->{$_}) {
                    $self->_servers->{$_} = MongoDB::Connection->new("host" => "mongodb://$_", %opts);
                }
            }
            $self->ts(time());
        }

        # if this is the master, whether or not it's a replica set, return it
        if ($master->{'ismaster'}) {
            $self->_master($conn);
            return $self->_master;
        }
        elsif ($self->find_master && exists $master->{'primary'}) {
            my $primary = $self->_get_a_specific_connection($master->{'primary'});
            if (!$primary) {
                return -1;
            }

            # double-check that this is master
            my $result = $primary->get_database("admin")->run_command({"ismaster" => 1});
            if ($result->{'ismaster'}) {
                $self->_master($primary);
                return $self->_master;
            }
        }
    }

    return -1;
}

sub _old_stupid_paired_conn {
    my $self = shift;

    my ($left, $right, $master);

    # check the left host
    eval {
        $left = MongoDB::Connection->new("host" => $self->left_host, "port" => $self->left_port, timeout => $self->timeout);
    };
    if (!($@ =~ m/couldn't connect to server/)) {
        $master = $left->find_one('admin.$cmd', {ismaster => 1});
        if ($master->{'ismaster'}) {
            return 0;
        }
    }

    # check the right_host
    eval {
        $right = MongoDB::Connection->new("host" => $self->right_host, "port" => $self->right_port, timeout => $self->timeout);
    };
    if (!($@ =~ m/couldn't connect to server/)) {
        $master = $right->find_one('admin.$cmd', {ismaster => 1});
        if ($master->{'ismaster'}) {
            return 1;
        }
    }

    # something went wrong
    return -1;
}


sub authenticate {
    my ($self, $dbname, $username, $password, $is_digest) = @_;
    my $hash = $password;

    # create a hash if the password isn't yet encrypted
    if (!$is_digest) {
        $hash = Digest::MD5::md5_hex("${username}:mongo:${password}");
    }

    # get the nonce
    my $db = $self->get_database($dbname);
    my $result = $db->run_command({getnonce => 1});
    if (!$result->{'ok'}) {
        return $result;
    }

    my $nonce = $result->{'nonce'};
    my $digest = Digest::MD5::md5_hex($nonce.$username.$hash);

    # run the login command
    my $login = tie(my %hash, 'Tie::IxHash');
    %hash = (authenticate => 1,
             user => $username,
             nonce => $nonce,
             key => $digest);
    $result = $db->run_command($login);

    return $result;
}


no Any::Moose;
__PACKAGE__->meta->make_immutable (inline_destructor => 0);

1;



__END__

=head1 NAME

MongoDB::Connection - A connection to a Mongo server

=head1 SYNOPSIS

The MongoDB::Connection class creates a connection to the MongoDB server.

By default, it connects to a single server running on the local machine
listening on the default port:

    # connects to localhost:27017
    my $connection = MongoDB::Connection->new;

It can connect to a database server running anywhere, though:

    my $connection = MongoDB::Connection->new(host => 'example.com:12345');

See the L</"host"> section for more options for connecting to MongoDB.

=head2 Multithreading

Cloning instances of this class is disabled in Perl 5.8.7+, so forked threads
will have to create their own connections to the database.

=head1 SEE ALSO

Core documentation on connections: L<http://dochub.mongodb.org/core/connections>.

=head1 ATTRIBUTES

=head2 host

Server or servers to connect to. Defaults to C<mongodb://localhost:27017>.

To connect to more than one database server, use the format:

    mongodb://host1[:port1][,host2[:port2],...[,hostN[:portN]]]

An arbitrary number of hosts can be specified.

The connect method will return success if it can connect to at least one of the
hosts listed.  If it cannot connect to any hosts, it will die.

If a port is not specified for a given host, it will default to 27017. For
example, to connecting to C<localhost:27017> and C<localhost:27018>:

    $conn = MongoDB::Connection->new("host" => "mongodb://localhost,localhost:27018");

This will succeed if either C<localhost:27017> or C<localhost:27018> are available.

The connect method will also try to determine who is master if more than one
server is given.  It will try the hosts in order from left to right.  As soon as
one of the hosts reports that it is master, the connect will return success.  If
no hosts report themselves as masters, the connect will die, reporting that it
could not find a master.

If username and password are given, success is conditional on being able to log
into the database as well as connect.  By default, the driver will attempt to
authenticate with the admin database.  If a different database is specified
using the C<db_name> property, it will be used instead.


=head2 w

I<Only supported in MongoDB server version 1.5+.>

The default number of mongod slaves to replicate a change to before reporting
success for all operations on this collection.

Defaults to 1 (just the current master).

If this is not set, a safe insert will wait for 1 machine (the master) to
ack the operation, then return that it was successful.  If the master has
slaves, the slaves may not yet have a record of the operation when success is
reported.  Thus, if the master goes down, the slaves will never get this
operation.

To prevent this, you can set C<w> to a value greater than 1.  If you set C<w> to
<N>, it means that safe operations must have succeeded on the master and C<N-1>
slaves before the client is notified that the operation succeeded.  If the
operation did not succeed or could not be replicated to C<N-1> slaves within the
timeout (see C<wtimeout> below), the safe operation will fail (croak).

Some examples of a safe insert with C<w> set to 3 and C<wtimeout> set to 100:

=over 4

=item The master inserts the document, but 100 milliseconds pass before the
slaves have a chance to replicate it.  The master returns failure and the client
croaks.

=item The master inserts the document and two or more slaves replicate the
operation within 100 milliseconds.  The safe insert returns success.

=item The master inserts the document but there is only one slave up.  The
safe insert times out and croaks.

=back

=head2 wtimeout

The number of milliseconds an operation should wait for C<w> slaves to replicate
it.

Defaults to 1000 (1 second).

See C<w> above for more information.

=head2 j

If true, awaits the journal commit before returning. If the server is running without journaling, it returns immediately, and successfully.


=head2 auto_reconnect

Boolean indicating whether or not to reconnect if the connection is
interrupted. Defaults to C<1>.

=head2 auto_connect

Boolean indication whether or not to connect automatically on object
construction. Defaults to C<1>.

=head2 timeout

Connection timeout in milliseconds. Defaults to C<20000>.

=head2 username

Username for this connection.  Optional.  If this and the password field are
set, the connection will attempt to authenticate on connection/reconnection.

=head2 password

Password for this connection.  Optional.  If this and the username field are
set, the connection will attempt to authenticate on connection/reconnection.

=head2 db_name

Database to authenticate on for this connection.  Optional.  If this, the
username, and the password fields are set, the connection will attempt to
authenticate against this database on connection/reconnection.  Defaults to
"admin".

=head2 query_timeout

    # set query timeout to 1 second
    my $conn = MongoDB::Connection->new(query_timeout => 1000);

    # set query timeout to 6 seconds
    $conn->query_timeout(6000);

This will cause all queries (including C<find_one>s and C<run_command>s) to die
after this period if the database has not responded.

This value is in milliseconds and defaults to the value of
L<MongoDB::Cursor/timeout>.

    $MongoDB::Cursor::timeout = 5000;
    # query timeout for $conn will be 5 seconds
    my $conn = MongoDB::Connection->new;

A value of -1 will cause the driver to wait forever for responses and 0 will
cause it to die immediately.

This value overrides L<MongoDB::Cursor/timeout>.

    $MongoDB::Cursor::timeout = 1000;
    my $conn = MongoDB::Connection->new(query_timeout => 10);
    # timeout for $conn is 10 milliseconds

=head2 max_bson_size

This is the largest document, in bytes, storable by MongoDB. The driver queries
MongoDB on connection to determine this value.  It defaults to 4MB.

=head2 find_master

If this is true, the driver will attempt to find a master given the list of
hosts.  The master-finding algorithm looks like:

    for host in hosts

        if host is master
             return host

        else if host is a replica set member
            master := replica set's master
            return master

If no master is found, the connection will fail.

If this is not set (or set to the default, 0), the driver will simply use the
first host in the host list for all connections.  This can be useful for
directly connecting to slaves for reads.

If you are connecting to a slave, you should check out the
L<MongoDB::Cursor/slave_okay> documentation for information on reading from a
slave.

You can use the C<ismaster> command to find the members of a replica set:

    my $result = $db->run_command({ismaster => 1});

The primary and secondary hosts are listed in the C<hosts> field, the slaves are
in the C<passives> field, and arbiters are in the C<arbiters> field.

=head2 ssl

This tells the driver that you are connecting to an SSL mongodb instance.

This option will be ignored if the driver was not compiled with the SSL flag. You must
also be using a database server that supports SSL.


=head1 METHODS

=head2 connect

    $connection->connect;

Connects to the mongo server. Called automatically on object construction if
C<auto_connect> is true.

=head2 database_names

    my @dbs = $connection->database_names;

Lists all databases on the mongo server.

=head2 get_database($name)

    my $database = $connection->get_database('foo');

Returns a L<MongoDB::Database> instance for database with the given C<$name>.


=head2 get_master

    $master = $connection->get_master

Determines which host of a paired connection is master.  Does nothing for
a non-paired connection.  This need never be invoked by a user, it is
called automatically by internal functions.  Returns the index of the master
connection in the list of connections or -1 if it cannot be determined.

=head2 authenticate ($dbname, $username, $password, $is_digest?)

    $connection->authenticate('foo', 'username', 'secret');

Attempts to authenticate for use of the C<$dbname> database with C<$username>
and C<$password>. Passwords are expected to be cleartext and will be
automatically hashed before sending over the wire, unless C<$is_digest> is
true, which will assume you already did the hashing on yourself.

See also the core documentation on authentication:
L<http://dochub.mongodb.org/core/authentication>.


=head2 send($str)

    my ($insert, $ids) = MongoDB::write_insert('foo.bar', [{name => "joe", age => 40}]);
    $conn->send($insert);

Low-level function to send a string directly to the database.  Use
L<MongoDB::write_insert>, L<MongoDB::write_update>, L<MongoDB::write_remove>, or
L<MongoDB::write_query> to create a valid string.

=head2 recv(\%info)

    my $cursor = $conn->recv({ns => "foo.bar"});

Low-level function to receive a response from the database. Returns a
C<MongoDB::Cursor>.  At the moment, the only required field for C<$info> is
"ns", although "request_id" is likely to be required in the future.  The
C<$info> hash will be automatically created for you by L<MongoDB::write_query>.

<|MERGE_RESOLUTION|>--- conflicted
+++ resolved
@@ -36,56 +36,6 @@
     default  => 'mongodb://localhost:27017',
 );
 
-<<<<<<< HEAD
-=======
-=head2 w
-
-I<Only supported in MongoDB server version 1.5+.>
-
-The default number of mongod slaves to replicate a change to before reporting
-success for all operations on this collection.
-
-Defaults to 1 (just the current master).
-
-If this is not set, a safe insert will wait for 1 machine (the master) to
-ack the operation, then return that it was successful.  If the master has
-slaves, the slaves may not yet have a record of the operation when success is
-reported.  Thus, if the master goes down, the slaves will never get this
-operation.
-
-To prevent this, you can set C<w> to a value greater than 1.  If you set C<w> to
-<N>, it means that safe operations must have succeeded on the master and C<N-1>
-slaves before the client is notified that the operation succeeded.  If the
-operation did not succeed or could not be replicated to C<N-1> slaves within the
-timeout (see C<wtimeout> below), the safe operation will fail (croak).
-
-Some examples of a safe insert with C<w> set to 3 and C<wtimeout> set to 100:
-
-=over 4
-
-=item The master inserts the document, but 100 milliseconds pass before the
-slaves have a chance to replicate it.  The master returns failure and the client
-croaks.
-
-=item The master inserts the document and two or more slaves replicate the
-operation within 100 milliseconds.  The safe insert returns success.
-
-=item The master inserts the document but there is only one slave up.  The
-safe insert times out and croaks.
-
-=back
-
-I<MongoDB server version 2.0+: "majority" and Data Center Awareness>
-
-As of MongoDB 2.0+, the 'w' parameter can be passed strings. This can be done by passing it the string "majority" this will wait till the B<majority> of 
-of the nodes in the relica set have recieved the data. For more information see: http://www.mongodb.org/display/DOCS/getLastError+Command#getLastErrorCommand-majority
-
-This can be useful for "Data Center Awareness." In v2.0+, you can "tag" replica members. With "tagging" you can specify a new "getLastErrorMode" where you can create new
-rules on how your data is replicated. To used you getLastErrorMode, you pass in the name of the mode to the 'w' parameter. For more infomation see: http://www.mongodb.org/display/DOCS/Data+Center+Awareness
-
-=cut
-
->>>>>>> 13afa47a
 has w => (
     is      => 'rw',
     isa     => 'Int|Str',
@@ -584,7 +534,6 @@
 authenticate with the admin database.  If a different database is specified
 using the C<db_name> property, it will be used instead.
 
-
 =head2 w
 
 I<Only supported in MongoDB server version 1.5+.>
@@ -622,6 +571,14 @@
 
 =back
 
+I<MongoDB server version 2.0+: "majority" and Data Center Awareness>
+
+As of MongoDB 2.0+, the 'w' parameter can be passed strings. This can be done by passing it the string "majority" this will wait till the B<majority> of 
+of the nodes in the relica set have recieved the data. For more information see: http://www.mongodb.org/display/DOCS/getLastError+Command#getLastErrorCommand-majority
+
+This can be useful for "Data Center Awareness." In v2.0+, you can "tag" replica members. With "tagging" you can specify a new "getLastErrorMode" where you can create new
+rules on how your data is replicated. To used you getLastErrorMode, you pass in the name of the mode to the 'w' parameter. For more infomation see: http://www.mongodb.org/display/DOCS/Data+Center+Awareness
+
 =head2 wtimeout
 
 The number of milliseconds an operation should wait for C<w> slaves to replicate
