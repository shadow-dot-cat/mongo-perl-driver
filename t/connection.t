use strict;
use warnings;
use Test::More;
use Test::Exception;
use Test::Warn;

use MongoDB::Timestamp; # needed if db is being run as master

use MongoDB;

my $conn;
eval {
    my $host = "localhost";
    if (exists $ENV{MONGOD}) {
        $host = $ENV{MONGOD};
    }
    $conn = MongoDB::Connection->new(host => $host, ssl => $ENV{MONGO_SSL});
};

if ($@) {
    plan skip_all => $@;
}
else {
<<<<<<< HEAD
    plan tests => 20;
=======
    plan tests => 21;
>>>>>>> 13afa47a
}

throws_ok {
    MongoDB::Connection->new(host => 'localhost', port => 1, ssl => $ENV{MONGO_SSL});
} qr/couldn't connect to server/, 'exception on connection failure';

SKIP: {
    skip "connecting to default host/port won't work with a remote db", 6 if exists $ENV{MONGOD};

    lives_ok {
        $conn = MongoDB::Connection->new(ssl => $ENV{MONGO_SSL});
    } 'successful connection';
    isa_ok($conn, 'MongoDB::Connection');

    is($conn->host, 'mongodb://localhost:27017', 'host default value');

    # just make sure a couple timeouts work
    my $to = MongoDB::Connection->new('timeout' => 1, ssl => $ENV{MONGO_SSL});
    $to = MongoDB::Connection->new('timeout' => 123, ssl => $ENV{MONGO_SSL});
    $to = MongoDB::Connection->new('timeout' => 2000000, ssl => $ENV{MONGO_SSL});

    # test conn format
    lives_ok {
        $conn = MongoDB::Connection->new("host" => "mongodb://localhost:27017", ssl => $ENV{MONGO_SSL});
    } 'connected';

    lives_ok {
        $conn = MongoDB::Connection->new("host" => "mongodb://localhost:27017,", ssl => $ENV{MONGO_SSL});
    } 'extra comma';

    lives_ok {
        my $ip = 27020;
        while ((exists $ENV{DB_PORT} && $ip eq $ENV{DB_PORT}) ||
               (exists $ENV{DB_PORT2} && $ip eq $ENV{DB_PORT2})) {
            $ip++;
        }
        my $conn2 = MongoDB::Connection->new("host" => "mongodb://localhost:".$ip.",localhost:".($ip+1).",localhost", ssl => $ENV{MONGO_SSL});
    } 'last in line';
}

my $db = $conn->get_database('test_database');
isa_ok($db, 'MongoDB::Database', 'get_database');

$db->get_collection('test_collection')->insert({ foo => 42 }, {safe => 1});

ok((grep { $_ eq 'test_database' } $conn->database_names), 'database_names');

my $result = $db->drop;
is(ref $result, 'HASH', $result);
is($result->{'ok'}, 1, 'db was dropped');

# TODO: won't work on master/slave until SERVER-2329 is fixed
# ok(!(grep { $_ eq 'test_database' } $conn->database_names), 'database got dropped');


# w
{
    is($conn->w, 1, "get w");
    $conn->w(3);
    is($conn->w, 3, "set w");

    $conn->w("tag");
    is($conn->w, "tag", "set w to string");

    dies_ok { $conn->w({tag => 1});} "Setting w to anything but a string or int dies.";

    is($conn->wtimeout, 1000, "get wtimeout");
    $conn->wtimeout(100);
    is($conn->wtimeout, 100, "set wtimeout");

    $db->drop;
}

# autoload
{
    my $db1;
    warning_like { $db1 = $conn->foo; } qr/database method names are deprecated/i, 'AUTOLOAD warning';
    is($db1->name, "foo");
}

# query_timeout
{
    my $timeout = $MongoDB::Cursor::timeout;

    my $conn2 = MongoDB::Connection->new(auto_connect => 0, ssl => $ENV{MONGO_SSL});
    is($conn2->query_timeout, $timeout, 'query timeout');

    $MongoDB::Cursor::timeout = 40;
    $conn2 = MongoDB::Connection->new(auto_connect => 0, ssl => $ENV{MONGO_SSL});
    is($conn2->query_timeout, 40, 'query timeout');

    $MongoDB::Cursor::timeout = $timeout;
}

# max_bson_size
{
    my $size = $conn->max_bson_size;
    my $result = $conn->get_database( 'admin' )->run_command({buildinfo => 1});
    if (exists $result->{'maxBsonObjectSize'}) {
        is($size, $result->{'maxBsonObjectSize'});
    }
    else {
        is($size, 4*1024*1024);
    }
}

END {
    if ($conn) {
        $conn->get_database( 'foo' )->drop;
    }
    if ($db) {
        $db->drop;
    }
}<|MERGE_RESOLUTION|>--- conflicted
+++ resolved
@@ -21,11 +21,7 @@
     plan skip_all => $@;
 }
 else {
-<<<<<<< HEAD
-    plan tests => 20;
-=======
-    plan tests => 21;
->>>>>>> 13afa47a
+    plan tests => 22;
 }
 
 throws_ok {
